# Image Editing Assistant

A modular Python application that uses Google's Gemini API to perform intelligent image editing operations including analysis, global adjustments, and local object manipulation.

## Features

- 🤖 **Intelligent Routing**: Automatically determines the right editing approach
- 📊 **Image Analysis**: Detailed image information and content analysis
- 🌈 **Global Edits**: Brightness, contrast, saturation, and color temperature adjustments
- 🎯 **Local Edits**: Object detection and inpainting for targeted modifications
- 💬 **Chat-based Editing**: Interactive conversational editing sessions
<<<<<<< HEAD
- 📁 **Modular Design**: Clean separation of concerns with individual agent files
- 🎨 **Web UI**: Modern Gradio-based interface with image upload, mask drawing, and chat
=======
>>>>>>> ab2316dc

## Quick Start

### 1. Installation

```bash
# Clone or download the project files
# Install dependencies using UV (Python package manager)
uv sync
```

### 2. Configuration

```bash
# Copy the environment template
cp .env.example .env

# Edit .env and add your API key
# .env file:
GEMINI_API_KEY="your_actual_api_key_here"
# Gemini API information: https://gemini.readthedocs.io/en/latest/
```

### Running Scripts

This project uses `uv` for Python package management. When running Python scripts or managing dependencies, use `uv run` commands:

```bash
# Run the main script
uv run main.py

# Run other scripts
uv run your_script.py
```

## Gradio UI Interface

### Usage

Launch the modern Gradio web interface:

```bash
# Launch the web UI
uv run launch_ui.py

# Or directly run the UI
uv run gradio_ui.py
```

Then open your browser to `http://localhost:7860` to access the interface.

**Web UI Features:**

- 📤 **Image Upload**: Upload images via drag-and-drop, file browser, or webcam
- 🖌️ **Mask Drawing**: Built-in brush and eraser tools for precise inpainting masks
- 💬 **Chat Interface**: Real-time conversation with the AI assistant
- 🔄 **Live Updates**: See edits applied in real-time
- 📥 **Download**: Save your edited images instantly
- 🎛️ **Image Tools**: Crop, flip, rotate, and transform images

## Agent Architecture

![Agent Architecture Diagram](agent-map.png)

## Agent Responsibilities

### Router Agent

- Analyzes user prompts to determine the appropriate editing action
- Routes requests to the appropriate specialized agent: info, global_edit, local_edit, or advanced
- Uses Gemini API to understand user intent and select the best agent for the task

### Info Agent

- Analyzes images to provide detailed information about content and characteristics
- Generates concise descriptions (under 150 words) in a single paragraph format
- Identifies objects, scenes, colors, lighting conditions, and other visual elements

### Global Edit Agent

- Performs whole-image adjustments like brightness, contrast, saturation
- Handles color temperature, sharpness, and other global parameters
- Applies filters and overall image enhancements

### Local Edit Agent

- Performs targeted edits on specific objects or regions
- Handles object detection, selection, and manipulation
- Supports inpainting for object removal and replacement<|MERGE_RESOLUTION|>--- conflicted
+++ resolved
@@ -9,11 +9,6 @@
 - 🌈 **Global Edits**: Brightness, contrast, saturation, and color temperature adjustments
 - 🎯 **Local Edits**: Object detection and inpainting for targeted modifications
 - 💬 **Chat-based Editing**: Interactive conversational editing sessions
-<<<<<<< HEAD
-- 📁 **Modular Design**: Clean separation of concerns with individual agent files
-- 🎨 **Web UI**: Modern Gradio-based interface with image upload, mask drawing, and chat
-=======
->>>>>>> ab2316dc
 
 ## Quick Start
 
